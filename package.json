{
  "name": "redux-orm",
  "version": "0.14.0-rc.3",
  "description": "Simple ORM to manage and query your state trees",
  "main": "lib/index.js",
  "module": "es/index.js",
  "jsnext:main": "src/index.js",
  "sideEffects": false,
  "scripts": {
    "test": "jest",
    "test:watch": "npm test -- --watch",
    "test:es5": "jest --config=jest.es5.config.js",
    "test:perf": "jest --config=jest.perf.config.js",
    "transpile:cjs": "cross-env BABEL_ENV=cjs babel src --out-dir lib --ignore */test",
    "transpile:es": "cross-env BABEL_ENV=es babel src --out-dir es --ignore */test",
    "build:umd": "webpack --config webpack.dev.js",
    "build:umd:min": "webpack --config webpack.prod.js",
<<<<<<< HEAD
    "build:docs": "jsdoc src -d docs -c ./jsdoc.conf.json --verbose",
    "build:api-docs": "gulp api-docs",
=======
    "build:docs": "jsdoc src src/db src/fields src/selectors -d docs -c ./jsdoc.conf.json --verbose",
>>>>>>> 057e3cb7
    "build": "npm run clean && npm run transpile:cjs && npm run transpile:es && npm run build:umd && npm run build:umd:min && npm run build:docs",
    "pub": "npm run ensure-clean-tree && npm run ensure-version-not-published && npm run lint && npm run test && npm run build && npm run test:es5 && npm publish && git push origin && gulp deploy && npm run clean",
    "pub:next": "npm run ensure-clean-tree && npm run ensure-version-not-published && npm run lint && npm run test && npm run build && npm run test:es5 && npm publish --tag next && git push origin && gulp deploy && npm run clean",
    "ensure-version-not-published": "[ -z \"$(npm info $(npm list | head -n 1 | cut -d ' ' -f1) 2> /dev/null)\" ] || (echo \"Error: $(npm list | head -n 1 | cut -d ' ' -f1) has already been published.\" && false)",
    "ensure-clean-tree": "[ -z \"$(git status -s)\" ] || (echo \"Error: There are uncommitted changes in the git repostory.\" && false)",
    "lint": "eslint src",
    "deploydocs": "npm run build && gulp deploy",
    "clean": "rimraf lib es dist docs standalone-docs coverage"
  },
  "keywords": [
    "redux",
    "orm"
  ],
  "author": "Tommi Kaikkonen <tommi.kaikkonen@aalto.fi>",
  "repository": {
    "type": "git",
    "url": "https://github.com/redux-orm/redux-orm.git"
  },
  "license": "MIT",
  "devDependencies": {
    "@babel/cli": "^7.6.0",
    "@babel/core": "^7.6.0",
    "@babel/plugin-proposal-class-properties": "^7.5.5",
    "@babel/plugin-proposal-decorators": "^7.6.0",
    "@babel/plugin-proposal-export-namespace-from": "^7.5.2",
    "@babel/plugin-proposal-function-sent": "^7.5.0",
    "@babel/plugin-proposal-json-strings": "^7.2.0",
    "@babel/plugin-proposal-numeric-separator": "^7.2.0",
    "@babel/plugin-proposal-throw-expressions": "^7.2.0",
    "@babel/plugin-syntax-dynamic-import": "^7.2.0",
    "@babel/plugin-syntax-import-meta": "^7.2.0",
<<<<<<< HEAD
    "@babel/plugin-transform-classes": "^7.4.4",
    "@babel/plugin-transform-destructuring": "^7.4.4",
    "@babel/plugin-transform-modules-commonjs": "^7.4.4",
    "@babel/plugin-transform-runtime": "^7.4.4",
    "@babel/preset-env": "^7.4.5",
    "@babel/register": "^7.4.4",
    "@types/jsdoc-to-markdown": "^4.0.0",
=======
    "@babel/plugin-transform-classes": "^7.5.5",
    "@babel/plugin-transform-destructuring": "^7.6.0",
    "@babel/plugin-transform-modules-commonjs": "^7.6.0",
    "@babel/plugin-transform-runtime": "^7.6.0",
    "@babel/preset-env": "^7.6.0",
    "@babel/register": "^7.6.0",
>>>>>>> 057e3cb7
    "babel-core": "^7.0.0-bridge.0",
    "babel-eslint": "^10.0.3",
    "babel-jest": "^24.9.0",
    "babel-loader": "^8.0.6",
    "babel-plugin-lodash": "^3.3.4",
    "codecov": "^3.5.0",
    "cross-env": "^5.2.1",
    "deep-freeze": "0.0.1",
    "eslint": "^6.3.0",
    "eslint-config-airbnb-base": "^14.0.0",
    "eslint-plugin-import": "^2.18.2",
    "eslint-plugin-jest": "^22.17.0",
    "gulp": "^4.0.2",
    "gulp-clean": "^0.4.0",
    "gulp-gh-pages": "https://github.com/tekd/gulp-gh-pages/tarball/9ebafeb4011982c98038d8e90373fe7ed91e3f88",
    "gulp-rename": "^1.4.0",
<<<<<<< HEAD
    "jest": "^24.8.0",
    "jest-cli": "^24.8.0",
    "jsdoc": "^3.6.2",
    "jsdoc-to-markdown": "^5.0.0",
    "lodash-webpack-plugin": "^0.11.5",
    "rimraf": "^2.6.3",
    "webpack": "^4.32.2",
    "webpack-cli": "^3.3.2",
    "webpack-merge": "^4.2.1",
    "gulp-util": "latest"
=======
    "jest": "^24.9.0",
    "jest-cli": "^24.9.0",
    "jsdoc": "^3.6.3",
    "lodash-webpack-plugin": "^0.11.5",
    "rimraf": "^2.7.1",
    "webpack": "^4.39.3",
    "webpack-cli": "^3.3.8",
    "webpack-merge": "^4.2.2"
>>>>>>> 057e3cb7
  },
  "dependencies": {
    "@babel/runtime": "^7.6.0",
    "immutable-ops": "^0.7.0",
    "lodash": "^4.17.15",
    "re-reselect": "^3.4.0",
    "reselect": "^3.0.1"
  }
}<|MERGE_RESOLUTION|>--- conflicted
+++ resolved
@@ -15,12 +15,8 @@
     "transpile:es": "cross-env BABEL_ENV=es babel src --out-dir es --ignore */test",
     "build:umd": "webpack --config webpack.dev.js",
     "build:umd:min": "webpack --config webpack.prod.js",
-<<<<<<< HEAD
-    "build:docs": "jsdoc src -d docs -c ./jsdoc.conf.json --verbose",
+    "build:docs": "jsdoc src -d docs -r -c ./jsdoc.conf.json --verbose",
     "build:api-docs": "gulp api-docs",
-=======
-    "build:docs": "jsdoc src src/db src/fields src/selectors -d docs -c ./jsdoc.conf.json --verbose",
->>>>>>> 057e3cb7
     "build": "npm run clean && npm run transpile:cjs && npm run transpile:es && npm run build:umd && npm run build:umd:min && npm run build:docs",
     "pub": "npm run ensure-clean-tree && npm run ensure-version-not-published && npm run lint && npm run test && npm run build && npm run test:es5 && npm publish && git push origin && gulp deploy && npm run clean",
     "pub:next": "npm run ensure-clean-tree && npm run ensure-version-not-published && npm run lint && npm run test && npm run build && npm run test:es5 && npm publish --tag next && git push origin && gulp deploy && npm run clean",
@@ -52,22 +48,13 @@
     "@babel/plugin-proposal-throw-expressions": "^7.2.0",
     "@babel/plugin-syntax-dynamic-import": "^7.2.0",
     "@babel/plugin-syntax-import-meta": "^7.2.0",
-<<<<<<< HEAD
-    "@babel/plugin-transform-classes": "^7.4.4",
-    "@babel/plugin-transform-destructuring": "^7.4.4",
-    "@babel/plugin-transform-modules-commonjs": "^7.4.4",
-    "@babel/plugin-transform-runtime": "^7.4.4",
-    "@babel/preset-env": "^7.4.5",
-    "@babel/register": "^7.4.4",
-    "@types/jsdoc-to-markdown": "^4.0.0",
-=======
     "@babel/plugin-transform-classes": "^7.5.5",
     "@babel/plugin-transform-destructuring": "^7.6.0",
     "@babel/plugin-transform-modules-commonjs": "^7.6.0",
     "@babel/plugin-transform-runtime": "^7.6.0",
     "@babel/preset-env": "^7.6.0",
     "@babel/register": "^7.6.0",
->>>>>>> 057e3cb7
+    "@types/jsdoc-to-markdown": "^4.0.0",
     "babel-core": "^7.0.0-bridge.0",
     "babel-eslint": "^10.0.3",
     "babel-jest": "^24.9.0",
@@ -84,27 +71,15 @@
     "gulp-clean": "^0.4.0",
     "gulp-gh-pages": "https://github.com/tekd/gulp-gh-pages/tarball/9ebafeb4011982c98038d8e90373fe7ed91e3f88",
     "gulp-rename": "^1.4.0",
-<<<<<<< HEAD
-    "jest": "^24.8.0",
-    "jest-cli": "^24.8.0",
-    "jsdoc": "^3.6.2",
-    "jsdoc-to-markdown": "^5.0.0",
-    "lodash-webpack-plugin": "^0.11.5",
-    "rimraf": "^2.6.3",
-    "webpack": "^4.32.2",
-    "webpack-cli": "^3.3.2",
-    "webpack-merge": "^4.2.1",
-    "gulp-util": "latest"
-=======
     "jest": "^24.9.0",
     "jest-cli": "^24.9.0",
     "jsdoc": "^3.6.3",
+    "jsdoc-to-markdown": "^5.0.0",
     "lodash-webpack-plugin": "^0.11.5",
     "rimraf": "^2.7.1",
     "webpack": "^4.39.3",
     "webpack-cli": "^3.3.8",
     "webpack-merge": "^4.2.2"
->>>>>>> 057e3cb7
   },
   "dependencies": {
     "@babel/runtime": "^7.6.0",
